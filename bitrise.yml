--- conflicted
+++ resolved
@@ -25,18 +25,6 @@
         inputs:
         - access_key_id: $AWS_ACCESS_KEY
         - secret_access_key: $AWS_SECRET_KEY
-<<<<<<< HEAD
-        - device_farm_project: ""
-        - test_package_name: "test_bundle.zip"
-        - test_type: "APPIUM_PYTHON"
-        - platform: "ios+android"
-        - ios_pool: ""
-        - android_pool: ""
-        - run_name_prefix: "testscript"
-        - aws_region: ""
-        - run_wait_for_results: true
-        - run_fail_on_warning: true
-=======
         - device_farm_project: $DEVICE_FARM_PROJECT
         - test_package_name: $TEST_PACKAGE_NAME
         - test_type: $TEST_TYPE
@@ -45,7 +33,8 @@
         - android_pool: $ANDROID_POOL
         - run_name_prefix: $RUN_NAME_PREFIX
         - aws_region: $AWS_REGION
->>>>>>> 36b4d34b
+        - run_wait_for_results: true
+        - run_fail_on_warning: true
 
   # ----------------------------------------------------------------
   # --- workflow to Release with auto version bump
